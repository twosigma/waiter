--- conflicted
+++ resolved
@@ -301,13 +301,9 @@
 
 (defn- request-info-handler
   "Returns the info received in the request."
-<<<<<<< HEAD
-  [{:keys [headers request-method]}]
-=======
-  [{:keys [body headers] :as request}]
+  [{:keys [body headers request-method] :as request}]
   (when (instance? InputStream body)
     (slurp body))
->>>>>>> 3d5f86ee
   {:status 200
    :headers {"Content-Type" "application/json"}
    :body (json/write-str {:headers headers
