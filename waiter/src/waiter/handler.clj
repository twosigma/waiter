--- conflicted
+++ resolved
@@ -1288,13 +1288,8 @@
    The instance will be marked as killed upon success."
   ;; PEER-ACK UNUSED
   ;; dont need threadpool
-<<<<<<< HEAD
-  [notify-instance-killed-fn peers-acknowledged-eject-requests-fn allowed-to-manage-service?-fn scheduler populate-maintainer-chan! timeout-config
+  [notify-instance-killed-fn peers-acknowledged-eject-requests-fn scheduler populate-maintainer-chan! timeout-config
    instance-id service-id signal-type timeout correlation-id thread-pool response-chan]
-=======
-  [notify-instance-killed-fn peers-acknowledged-eject-requests-fn scheduler populate-maintainer-chan! timeout-config
-   instance-id service-id signal-type correlation-id thread-pool response-chan]
->>>>>>> e7ffb1d8
   (let [{:keys [eject-backoff-base-time-ms inter-kill-request-wait-time-ms max-eject-time-ms]} timeout-config]
     (cid/with-correlation-id
       correlation-id
@@ -1355,28 +1350,7 @@
   [notify-instance-killed-fn peers-acknowledged-eject-requests-fn allowed-to-manage-service?-fn scheduler populate-maintainer-chan! timeout-config
   service-id->service-description-fn scale-service-thread-pool {:keys [route-params] {:keys [src-router-id]} :basic-authentication :as request}]
   (let [{:keys [service-id]} route-params
-<<<<<<< HEAD
         {:strs [instance-id signal-type timeout]} (-> request ru/query-params-request :query-params)
-        correlation-id (cid/get-correlation-id)]
-        
-    (log/info "received request to send" signal-type "to instance" instance-id "from" src-router-id)
-    (log/info "CORRELATION-ID: " correlation-id)
-    (async/go
-      (let [response-chan (async/promise-chan)
-                              _ (execute-signal
-                                 notify-instance-killed-fn peers-acknowledged-eject-requests-fn allowed-to-manage-service?-fn
-                                 scheduler populate-maintainer-chan! timeout-config instance-id service-id (keyword signal-type) timeout 
-                                 correlation-id scale-service-thread-pool response-chan)
-            {:keys [instance-id status] :as signal-response} (or (async/<! response-chan)
-                                                               {:message :no-instance-killed, :status http-500-internal-server-error})]
-        (log/info "STATUS: " status)
-        (log/info signal-response)
-        (-> (utils/clj->json-response {:signal-response signal-response
-                                       :source-router-id src-router-id
-                                      :status (or status http-500-internal-server-error)})
-            (update :headers assoc "x-cid" correlation-id))))))
-=======
-        {:strs [instance-id signal-type]} (-> request ru/query-params-request :query-params)
         core-service-description (service-id->service-description-fn service-id :effective? false)
         correlation-id (cid/get-correlation-id)
         auth-user (get request :authorization/user)
@@ -1394,7 +1368,7 @@
         (let [response-chan (async/promise-chan)
           _ (execute-signal
             notify-instance-killed-fn peers-acknowledged-eject-requests-fn scheduler
-            populate-maintainer-chan! timeout-config instance-id service-id (keyword signal-type)
+            populate-maintainer-chan! timeout-config instance-id service-id (keyword signal-type) timeout
             correlation-id scale-service-thread-pool response-chan)
               {:keys [instance-id status] :as signal-response} (or (async/<! response-chan)
                                                                 {:message :no-instance-killed, :status http-500-internal-server-error})]
@@ -1403,6 +1377,5 @@
                                         :source-router-id src-router-id
                                         :status (or status http-500-internal-server-error)})
               (update :headers assoc "x-cid" correlation-id)))))))
->>>>>>> e7ffb1d8
-
-
+
+
