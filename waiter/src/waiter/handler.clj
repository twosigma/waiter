--- conflicted
+++ resolved
@@ -1354,14 +1354,9 @@
                                                                 {:message :no-instance-killed, :status http-500-internal-server-error})]
             (-> (utils/clj->json-response {:signal-response signal-response
                                          :source-router-id src-router-id
-<<<<<<< HEAD
-                                         :status (or status http-500-internal-server-error)})
-              (update :headers assoc "x-cid" correlation-id)))))
+                                         :status (or status http-500-internal-server-error)})))))
       (do
         (log/error "Expected POST request but got" request-method "request instead")
         (utils/clj->json-response {:status http-500-internal-server-error})))))
-=======
-                                         :status (or status http-500-internal-server-error)})))))))
->>>>>>> 5dc46e80
-
-
+
+
