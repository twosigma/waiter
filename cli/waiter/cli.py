--- conflicted
+++ resolved
@@ -3,11 +3,7 @@
 from urllib.parse import urlparse
 
 from waiter import configuration, http_util, metrics, version
-<<<<<<< HEAD
-from waiter.subcommands import create, delete, ping, show, update
-=======
-from waiter.subcommands import create, delete, kill, ping, show
->>>>>>> c004b99a
+from waiter.subcommands import create, delete, kill, ping, show, update
 
 parser = argparse.ArgumentParser(description='waiter is the Waiter CLI')
 parser.add_argument('--cluster', '-c', help='the name of the Waiter cluster to use')
