import argparse
import logging
from urllib.parse import urlparse

<<<<<<< HEAD
from waiter import configuration, metrics, http_util, version
from waiter.subcommands import create, show, delete, ping
=======
from waiter import configuration, http_util, metrics, version
from waiter.subcommands import create, delete, show
>>>>>>> fa5eb271

parser = argparse.ArgumentParser(description='waiter is the Waiter CLI')
parser.add_argument('--cluster', '-c', help='the name of the Waiter cluster to use')
parser.add_argument('--url', '-u', help='the url of the Waiter cluster to use')
parser.add_argument('--config', '-C', help='the configuration file to use')
parser.add_argument('--verbose', '-v', help='be more verbose/talkative (useful for debugging)',
                    dest='verbose', action='store_true')
parser.add_argument('--version', help='output version information and exit',
                    version=f'%(prog)s version {version.VERSION}', action='version')

subparsers = parser.add_subparsers(dest='action')

create_or_update = create.register(subparsers.add_parser)
actions = {
    'create': create_or_update,
    'delete': delete.register(subparsers.add_parser),
    'show': show.register(subparsers.add_parser),
<<<<<<< HEAD
    'delete': delete.register(subparsers.add_parser),
    'ping': ping.register(subparsers.add_parser)
=======
    'update': create_or_update
>>>>>>> fa5eb271
}


def load_target_clusters(config_map, url=None, cluster=None):
    """Given the config and (optional) url and cluster flags, returns the list of clusters to target"""
    if cluster and url:
        raise Exception('You cannot specify both a cluster name and a cluster url at the same time')

    clusters = None
    config_clusters = config_map.get('clusters')
    if url:
        if urlparse(url).scheme == '':
            url = 'http://%s' % url
        clusters = [{'name': url, 'url': url}]
    elif config_clusters:
        if cluster:
            clusters = [c for c in config_clusters if c.get('name').lower() == cluster.lower()]
            if len(clusters) == 0 and len(config_clusters) > 0:
                config_cluster_names = ', '.join([c.get('name') for c in config_clusters])
                raise Exception(f'You specified cluster {cluster}, which was not present in your config.' +
                                f' You have the following clusters configured: {config_cluster_names}.')
        else:
            clusters = [c for c in config_clusters if 'disabled' not in c or not c['disabled']]

    return clusters


def run(args):
    """
    Main entrypoint to the Waiter CLI. Loads configuration files,
    processes global command line arguments, and calls other command line 
    sub-commands (actions) if necessary.
    """
    args, unknown_args = parser.parse_known_args(args)
    if args.action == 'create':
        create.add_implicit_arguments(unknown_args)
    args = parser.parse_args()
    args = vars(args)

    verbose = args.pop('verbose')

    log_format = '%(asctime)s [%(levelname)s] [%(name)s] %(message)s'
    if verbose:
        logging.getLogger('').handlers = []
        logging.basicConfig(format=log_format, level=logging.DEBUG)
    else:
        logging.disable(logging.FATAL)

    logging.debug('args: %s' % args)

    action = args.pop('action')
    config_path = args.pop('config')
    cluster = args.pop('cluster')
    url = args.pop('url')

    if action is None:
        parser.print_help()
    else:
        config_map = configuration.load_config_with_defaults(config_path)
        try:
            metrics.initialize(config_map)
            metrics.inc(f'command.{action}.runs')
            clusters = load_target_clusters(config_map, url, cluster)
            http_util.configure(config_map)
            args = {k: v for k, v in args.items() if v is not None}
            result = actions[action](clusters, args, config_path)
            logging.debug(f'result: {result}')
            if result == 0:
                metrics.inc(f'command.{action}.result.success')
            else:
                metrics.inc(f'command.{action}.result.failure')
            return result
        finally:
            metrics.close()

    return None<|MERGE_RESOLUTION|>--- conflicted
+++ resolved
@@ -2,13 +2,8 @@
 import logging
 from urllib.parse import urlparse
 
-<<<<<<< HEAD
-from waiter import configuration, metrics, http_util, version
-from waiter.subcommands import create, show, delete, ping
-=======
 from waiter import configuration, http_util, metrics, version
-from waiter.subcommands import create, delete, show
->>>>>>> fa5eb271
+from waiter.subcommands import create, delete, ping, show
 
 parser = argparse.ArgumentParser(description='waiter is the Waiter CLI')
 parser.add_argument('--cluster', '-c', help='the name of the Waiter cluster to use')
@@ -25,13 +20,9 @@
 actions = {
     'create': create_or_update,
     'delete': delete.register(subparsers.add_parser),
+    'ping': ping.register(subparsers.add_parser),
     'show': show.register(subparsers.add_parser),
-<<<<<<< HEAD
-    'delete': delete.register(subparsers.add_parser),
-    'ping': ping.register(subparsers.add_parser)
-=======
     'update': create_or_update
->>>>>>> fa5eb271
 }
 
 
