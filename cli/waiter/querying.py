import concurrent
import logging
import os
from concurrent import futures

from waiter import http_util, terminal


def query_across_clusters(clusters, query_fn):
    """Attempts to query entities from the given clusters."""
    count = 0
    all_entities = {'clusters': {}}
    max_workers = os.cpu_count()
    logging.debug('querying with max workers = %s' % max_workers)
    with concurrent.futures.ThreadPoolExecutor(max_workers=max_workers) as executor:
        future_to_cluster = {query_fn(c, executor): c for c in clusters}
        for future, cluster in future_to_cluster.items():
            entities = future.result()
            cluster_count = entities['count']
            if cluster_count > 0:
                all_entities['clusters'][cluster['name']] = entities
                count += cluster_count
    all_entities['count'] = count
    return all_entities


def get_token(cluster, token_name, include=None):
    """Gets the token with the given name from the given cluster"""
    params = {'token': token_name}
    if include:
        params['include'] = include
    token_data, headers = http_util.make_data_request(cluster, lambda: http_util.get(cluster, 'token', params=params))
    etag = headers.get('ETag', None)
    return token_data, etag


def no_data_message(clusters):
    """Returns a message indicating that no data was found in the given clusters"""
    clusters_text = ' / '.join([c['name'] for c in clusters])
    message = terminal.failed(f'No matching data found in {clusters_text}.')
    message = f'{message}\nDo you need to add another cluster to your configuration?'
    return message


def print_no_data(clusters):
    """Prints a message indicating that no data was found in the given clusters"""
    print(no_data_message(clusters))


def get_token_on_cluster(cluster, token_name):
    """Gets the token with the given name on the given cluster"""
    token_data, token_etag = get_token(cluster, token_name, include='metadata')
    if token_data:
        return {'count': 1, 'token': token_data, 'etag': token_etag}
    else:
        logging.info(f'Unable to retrieve token information on {cluster["name"]} ({cluster["url"]}).')
        return {'count': 0}


def query_token(clusters, token):
    """
    Uses query_across_clusters to make the token
    requests in parallel across the given clusters
    """

    def submit(cluster, executor):
        return executor.submit(get_token_on_cluster, cluster, token)

    return query_across_clusters(clusters, submit)


<<<<<<< HEAD
def get_service(cluster, service_id):
    """Retrieves the service with the given service id"""
    params = {'effective-parameters': True}
    endpoint = f'/apps/{service_id}'
    service, _ = http_util.make_data_request(cluster, lambda: http_util.get(cluster, endpoint, params=params))
    return service


def get_service_on_cluster(cluster, service_id):
    """Gets the service with the given service id on the given cluster"""
    service = get_service(cluster, service_id)
    if service:
        return {'count': 1, 'service': service}
=======
def get_services_using_token(cluster, token_name):
    """Retrieves all services that are using the token"""
    params = {'token': token_name}
    services, _ = http_util.make_data_request(cluster, lambda: http_util.get(cluster, 'apps', params=params))
    return services


def get_services_on_cluster(cluster, token_name):
    """Gets the service(s) using the given token name on the given cluster"""
    services = get_services_using_token(cluster, token_name)
    if services:
        return {'count': len(services), 'services': services}
>>>>>>> c004b99a
    else:
        return {'count': 0}


<<<<<<< HEAD
def query_service(clusters, service_id):
=======
def query_services(clusters, token_name):
>>>>>>> c004b99a
    """
    Uses query_across_clusters to make the service
    requests in parallel across the given clusters
    """
    return query_across_clusters(
        clusters,
<<<<<<< HEAD
        lambda cluster, executor: executor.submit(get_service_on_cluster, cluster, service_id))
=======
        lambda cluster, executor: executor.submit(get_services_on_cluster, cluster, token_name))
>>>>>>> c004b99a
<|MERGE_RESOLUTION|>--- conflicted
+++ resolved
@@ -69,7 +69,6 @@
     return query_across_clusters(clusters, submit)
 
 
-<<<<<<< HEAD
 def get_service(cluster, service_id):
     """Retrieves the service with the given service id"""
     params = {'effective-parameters': True}
@@ -83,7 +82,8 @@
     service = get_service(cluster, service_id)
     if service:
         return {'count': 1, 'service': service}
-=======
+                     
+                     
 def get_services_using_token(cluster, token_name):
     """Retrieves all services that are using the token"""
     params = {'token': token_name}
@@ -96,24 +96,25 @@
     services = get_services_using_token(cluster, token_name)
     if services:
         return {'count': len(services), 'services': services}
->>>>>>> c004b99a
     else:
         return {'count': 0}
 
 
-<<<<<<< HEAD
 def query_service(clusters, service_id):
-=======
-def query_services(clusters, token_name):
->>>>>>> c004b99a
     """
     Uses query_across_clusters to make the service
     requests in parallel across the given clusters
     """
     return query_across_clusters(
         clusters,
-<<<<<<< HEAD
         lambda cluster, executor: executor.submit(get_service_on_cluster, cluster, service_id))
-=======
-        lambda cluster, executor: executor.submit(get_services_on_cluster, cluster, token_name))
->>>>>>> c004b99a
+
+
+def query_services(clusters, token_name):
+    """
+    Uses query_across_clusters to make the service
+    requests in parallel across the given clusters
+    """
+    return query_across_clusters(
+        clusters,
+        lambda cluster, executor: executor.submit(get_services_on_cluster, cluster, token_name))