--- conflicted
+++ resolved
@@ -613,7 +613,6 @@
             util.kill_services_using_token(self.waiter_url, token_name)
             util.delete_token(self.waiter_url, token_name)
 
-<<<<<<< HEAD
     def test_ping_service_id(self):
         token_name = self.token_name()
         util.post_token(self.waiter_url, token_name, util.minimal_service_description())
@@ -656,7 +655,7 @@
             self.assertIn('/sleep', cli.stdout(cp))
         finally:
             util.delete_token(self.waiter_url, token_name, kill_services=True)
-=======
+            
     def test_create_does_not_patch(self):
         token_name = self.token_name()
         util.post_token(self.waiter_url, token_name, {'cpus': 0.1})
@@ -679,5 +678,4 @@
             self.assertEqual(0.1, token_data['cpus'])
             self.assertEqual(128, token_data['mem'])
         finally:
-            util.delete_token(self.waiter_url, token_name)
->>>>>>> 3e0a80e0
+            util.delete_token(self.waiter_url, token_name)