--- conflicted
+++ resolved
@@ -496,7 +496,6 @@
             self.assertIn('Successfully pinged', cli.stdout(cp))
             self.assertEqual(1, len(util.services_for_token(self.waiter_url, token_name)))
         finally:
-<<<<<<< HEAD
             util.delete_token(self.waiter_url, token_name, kill_services=True)
 
     def test_kill_basic(self):
@@ -591,9 +590,7 @@
             self.assertLess(stdout.index(service_id_1), stdout.index(service_id_2))
         finally:
             util.delete_token(self.waiter_url, token_name, kill_services=True)
-=======
-            util.delete_token(self.waiter_url, token_name)
-
+            
     def test_ping_timeout(self):
         token_name = self.token_name()
         command = f'{util.minimal_service_cmd()} --start-up-sleep-ms 20000'
@@ -608,5 +605,4 @@
             self.assertIn('Encountered error', cli.stderr(cp))
         finally:
             util.kill_services_using_token(self.waiter_url, token_name)
-            util.delete_token(self.waiter_url, token_name)
->>>>>>> 207fcadd
+            util.delete_token(self.waiter_url, token_name)