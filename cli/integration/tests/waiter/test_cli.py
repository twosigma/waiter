--- conflicted
+++ resolved
@@ -179,12 +179,11 @@
         finally:
             util.delete_token(self.waiter_url, token_name)
 
-<<<<<<< HEAD
     def test_create_help_text(self):
         cp = cli.create(create_flags='--help')
         self.assertEqual(0, cp.returncode, cp.stderr)
         self.assertIn('memory (in MiB) to reserve', cli.stdout(cp))
-=======
+
     def test_implicit_update_args(self):
         cp = cli.create(create_flags='--help')
         self.assertEqual(0, cp.returncode, cp.stderr)
@@ -224,7 +223,6 @@
             self.assertEqual(2.2, token['restart-backoff-factor'])
         finally:
             util.delete_token(self.waiter_url, token_name)
->>>>>>> 084a501e
 
     def test_basic_show(self):
         token_name = self.token_name()
