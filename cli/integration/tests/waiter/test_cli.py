import datetime
import getpass
import json
import logging
import os
import re
import tempfile
import threading
import unittest
import uuid

import pytest

from tests.waiter import util, cli


@pytest.mark.cli
@pytest.mark.timeout(util.DEFAULT_TEST_TIMEOUT_SECS)
class WaiterCliTest(util.WaiterTest):

    @classmethod
    def setUpClass(cls):
        cls.waiter_url = util.retrieve_waiter_url()
        util.init_waiter_session(cls.waiter_url)
        cli.write_base_config()

    def setUp(self):
        self.waiter_url = type(self).waiter_url
        self.logger = logging.getLogger(__name__)

    def test_basic_create(self):
        token_name = self.token_name()
        version = str(uuid.uuid4())
        cmd = util.minimal_service_cmd()
        cp = cli.create_minimal(self.waiter_url, token_name, flags=None, cmd=cmd, cpus=0.1, mem=128, version=version)
        self.assertEqual(0, cp.returncode, cp.stderr)
        try:
            self.assertIn('Attempting to create', cli.stdout(cp))
            token_data = util.load_token(self.waiter_url, token_name)
            self.assertIsNotNone(token_data)
            self.assertEqual('shell', token_data['cmd-type'])
            self.assertEqual(cmd, token_data['cmd'])
            self.assertEqual(0.1, token_data['cpus'])
            self.assertEqual(128, token_data['mem'])
            self.assertEqual(getpass.getuser(), token_data['owner'])
            self.assertEqual(getpass.getuser(), token_data['last-update-user'])
            self.assertEqual({}, token_data['previous'])
            self.assertEqual(version, token_data['version'])
        finally:
            util.delete_token(self.waiter_url, token_name)

    def test_basic_update(self):
        token_name = self.token_name()
        version = str(uuid.uuid4())
        cmd = util.minimal_service_cmd()
        cp = cli.update_minimal(self.waiter_url, token_name, flags=None, cmd=cmd, cpus=0.1, mem=128, version=version)
        self.assertEqual(0, cp.returncode, cp.stderr)
        try:
            self.assertIn('Attempting to update', cli.stdout(cp))
            token_data = util.load_token(self.waiter_url, token_name)
            self.assertIsNotNone(token_data)
            self.assertEqual('shell', token_data['cmd-type'])
            self.assertEqual(cmd, token_data['cmd'])
            self.assertEqual(0.1, token_data['cpus'])
            self.assertEqual(128, token_data['mem'])
            self.assertEqual(getpass.getuser(), token_data['owner'])
            self.assertEqual(getpass.getuser(), token_data['last-update-user'])
            self.assertEqual({}, token_data['previous'])
            self.assertEqual(version, token_data['version'])
        finally:
            util.delete_token(self.waiter_url, token_name)

    def test_failed_create(self):
        service = util.minimal_service_description(cpus=0)
        cp = cli.create_from_service_description(self.waiter_url, self.token_name(), service)
        self.assertEqual(1, cp.returncode, cp.stderr)
        self.assertIn('Service description', cli.decode(cp.stderr))
        self.assertIn('improper', cli.decode(cp.stderr))
        self.assertIn('cpus must be a positive number', cli.decode(cp.stderr))

    def test_create_no_cluster(self):
        config = {'clusters': []}
        with cli.temp_config_file(config) as path:
            flags = '--config %s' % path
            cp = cli.create_minimal(token_name=self.token_name(), flags=flags)
            self.assertEqual(1, cp.returncode, cp.stderr)
            self.assertIn('must specify at least one cluster', cli.decode(cp.stderr))

    def test_unspecified_create_cluster(self):
        config = {
            'clusters': [
                {"name": "Foo", "url": self.waiter_url},
                {"name": "Bar", "url": self.waiter_url}
            ]
        }
        with cli.temp_config_file(config) as path:
            flags = '--config %s' % path
            cp = cli.create_minimal(token_name=self.token_name(), flags=flags)
            self.assertEqual(1, cp.returncode, cp.stderr)
            self.assertIn('must either specify a cluster via --cluster or set "default-for-create" to true',
                          cli.decode(cp.stderr))

    def test_over_specified_create_cluster(self):
        config = {
            'clusters': [
                {"name": "Foo", "url": self.waiter_url, "default-for-create": True},
                {"name": "Bar", "url": self.waiter_url, "default-for-create": True}
            ]
        }
        with cli.temp_config_file(config) as path:
            flags = '--config %s' % path
            cp = cli.create_minimal(token_name=self.token_name(), flags=flags)
            self.assertEqual(1, cp.returncode, cp.stderr)
            self.assertIn('have "default-for-create" set to true for more than one cluster', cli.decode(cp.stderr))

    def test_single_specified_create_cluster(self):
        config = {
            'clusters': [
                {"name": "Foo", "url": str(uuid.uuid4())},
                {"name": "Bar", "url": self.waiter_url, "default-for-create": True}
            ]
        }
        with cli.temp_config_file(config) as path:
            token_name = self.token_name()
            flags = '--config %s' % path
            cp = cli.create_minimal(token_name=token_name, flags=flags)
            self.assertEqual(0, cp.returncode, cp.stderr)
            try:
                token = util.load_token(self.waiter_url, token_name)
                self.assertIsNotNone(token)
            finally:
                util.delete_token(self.waiter_url, token_name)

    def test_create_single_cluster(self):
        config = {'clusters': [{"name": "Bar", "url": self.waiter_url}]}
        with cli.temp_config_file(config) as path:
            token_name = self.token_name()
            flags = '--config %s' % path
            cp = cli.create_minimal(token_name=token_name, flags=flags)
            self.assertEqual(0, cp.returncode, cp.stderr)
            try:
                token = util.load_token(self.waiter_url, token_name)
                self.assertIsNotNone(token)
            finally:
                util.delete_token(self.waiter_url, token_name)

    def test_implicit_create_args(self):
        cp = cli.create(create_flags='--help')
        self.assertEqual(0, cp.returncode, cp.stderr)
        self.assertIn('--cpus', cli.stdout(cp))
        self.assertNotIn('--https-redirect', cli.stdout(cp))
        self.assertNotIn('--fallback-period-secs', cli.stdout(cp))
        self.assertNotIn('--idle-timeout-mins', cli.stdout(cp))
        self.assertNotIn('--max-instances', cli.stdout(cp))
        self.assertNotIn('--restart-backoff-factor', cli.stdout(cp))
        self.assertNotIn('--health-check-port-index', cli.stdout(cp))
        self.assertNotIn('--concurrency-level', cli.stdout(cp))
        self.assertNotIn('--health-check-max-consecutive-failures', cli.stdout(cp))
        self.assertNotIn('--max-queue-length', cli.stdout(cp))
        self.assertNotIn('--expired-instance-restart-rate', cli.stdout(cp))
        self.assertNotIn('--jitter-threshold', cli.stdout(cp))
        token_name = self.token_name()
        cp = cli.create(self.waiter_url, token_name, create_flags=('--https-redirect true '
                                                                   '--cpus 0.1 '
                                                                   '--fallback-period-secs 10 '
                                                                   '--idle-timeout-mins 1 '
                                                                   '--max-instances 100 '
                                                                   '--restart-backoff-factor 1.1 '
                                                                   '--health-check-port-index 1 '
                                                                   '--concurrency-level 1000 '
                                                                   '--health-check-max-consecutive-failures 10 '
                                                                   '--max-queue-length 1000000 '
                                                                   '--expired-instance-restart-rate 0.1 '
                                                                   '--jitter-threshold 0.1 '))
        self.assertEqual(0, cp.returncode, cp.stderr)
        try:
            token = util.load_token(self.waiter_url, token_name)
            self.assertTrue(token['https-redirect'])
            self.assertEqual(10, token['fallback-period-secs'])
            self.assertEqual(1, token['idle-timeout-mins'])
            self.assertEqual(100, token['max-instances'])
            self.assertEqual(1.1, token['restart-backoff-factor'])
            self.assertEqual(1, token['health-check-port-index'])
            self.assertEqual(1000, token['concurrency-level'])
            self.assertEqual(10, token['health-check-max-consecutive-failures'])
            self.assertEqual(1000000, token['max-queue-length'])
            self.assertEqual(0.1, token['expired-instance-restart-rate'])
            self.assertEqual(0.1, token['jitter-threshold'])
            cp = cli.create(self.waiter_url, token_name, create_flags=('--https-redirect false '
                                                                       '--cpus 0.1 '
                                                                       '--fallback-period-secs 20 '
                                                                       '--idle-timeout-mins 2 '
                                                                       '--max-instances 200 '
                                                                       '--restart-backoff-factor 2.2 '
                                                                       '--health-check-port-index 2 '
                                                                       '--concurrency-level 2000 '
                                                                       '--health-check-max-consecutive-failures 2 '
                                                                       '--max-queue-length 2000000 '
                                                                       '--expired-instance-restart-rate 0.2 '
                                                                       '--jitter-threshold 0.2 '))
            self.assertEqual(0, cp.returncode, cp.stderr)
            token = util.load_token(self.waiter_url, token_name)
            self.assertFalse(token['https-redirect'])
            self.assertEqual(20, token['fallback-period-secs'])
            self.assertEqual(2, token['idle-timeout-mins'])
            self.assertEqual(200, token['max-instances'])
            self.assertEqual(2.2, token['restart-backoff-factor'])
            self.assertEqual(2, token['health-check-port-index'])
            self.assertEqual(2000, token['concurrency-level'])
            self.assertEqual(2, token['health-check-max-consecutive-failures'])
            self.assertEqual(2000000, token['max-queue-length'])
            self.assertEqual(0.2, token['expired-instance-restart-rate'])
            self.assertEqual(0.2, token['jitter-threshold'])
        finally:
            util.delete_token(self.waiter_url, token_name)

    def test_create_help_text(self):
        cp = cli.create(create_flags='--help')
        self.assertEqual(0, cp.returncode, cp.stderr)
        self.assertIn('memory (in MiB) to reserve', cli.stdout(cp))

    def test_implicit_update_args(self):
        cp = cli.create(create_flags='--help')
        self.assertEqual(0, cp.returncode, cp.stderr)
        self.assertIn('--cpus', cli.stdout(cp))
        self.assertNotIn('--https-redirect', cli.stdout(cp))
        self.assertNotIn('--fallback-period-secs', cli.stdout(cp))
        self.assertNotIn('--idle-timeout-mins', cli.stdout(cp))
        self.assertNotIn('--max-instances', cli.stdout(cp))
        self.assertNotIn('--restart-backoff-factor', cli.stdout(cp))
        token_name = self.token_name()
        cp = cli.update(self.waiter_url, token_name, update_flags='--https-redirect true '
                                                                  '--cpus 0.1 '
                                                                  '--fallback-period-secs 10 '
                                                                  '--idle-timeout-mins 1 '
                                                                  '--max-instances 100 '
                                                                  '--restart-backoff-factor 1.1')
        self.assertEqual(0, cp.returncode, cp.stderr)
        try:
            token = util.load_token(self.waiter_url, token_name)
            self.assertTrue(token['https-redirect'])
            self.assertEqual(10, token['fallback-period-secs'])
            self.assertEqual(1, token['idle-timeout-mins'])
            self.assertEqual(100, token['max-instances'])
            self.assertEqual(1.1, token['restart-backoff-factor'])
            cp = cli.update(self.waiter_url, token_name, update_flags='--https-redirect false '
                                                                      '--cpus 0.1 '
                                                                      '--fallback-period-secs 20 '
                                                                      '--idle-timeout-mins 2 '
                                                                      '--max-instances 200 '
                                                                      '--restart-backoff-factor 2.2')
            self.assertEqual(0, cp.returncode, cp.stderr)
            token = util.load_token(self.waiter_url, token_name)
            self.assertFalse(token['https-redirect'])
            self.assertEqual(20, token['fallback-period-secs'])
            self.assertEqual(2, token['idle-timeout-mins'])
            self.assertEqual(200, token['max-instances'])
            self.assertEqual(2.2, token['restart-backoff-factor'])
        finally:
            util.delete_token(self.waiter_url, token_name)

    def test_basic_show(self):
        token_name = self.token_name()
        cp = cli.show(self.waiter_url, token_name)
        self.assertEqual(1, cp.returncode, cp.stderr)
        self.assertIn('No matching data found', cli.stdout(cp))
        token_definition = {
            'cmd-type': 'shell',
            'health-check-url': '/foo',
            'min-instances': 1,
            'max-instances': 2,
            'permitted-user': '*',
            'mem': 1024
        }
        util.post_token(self.waiter_url, token_name, token_definition)
        try:
            token = util.load_token(self.waiter_url, token_name)
            self.assertIsNotNone(token)
            cp = cli.show(self.waiter_url, token_name)
            self.assertEqual(0, cp.returncode, cp.stderr)
            self.assertIn('Command type', cli.stdout(cp))
            self.assertIn('Health check endpoint', cli.stdout(cp))
            self.assertIn('Minimum instances', cli.stdout(cp))
            self.assertIn('Maximum instances', cli.stdout(cp))
            self.assertIn('Permitted user(s)', cli.stdout(cp))
            self.assertIn(f'=== {self.waiter_url} / {token_name} ===', cli.stdout(cp))
            self.assertIn('1 GiB', cli.stdout(cp))
        finally:
            util.delete_token(self.waiter_url, token_name)

    def test_implicit_show_fields(self):
        token_name = self.token_name()
        util.post_token(self.waiter_url, token_name, {'cpus': 0.1, 'https-redirect': True, 'fallback-period-secs': 10})
        try:
            cp = cli.show(self.waiter_url, token_name)
            self.assertEqual(0, cp.returncode, cp.stderr)
            self.assertIn('Https redirect', cli.stdout(cp))
            self.assertIn('Fallback period (seconds)', cli.stdout(cp))
        finally:
            util.delete_token(self.waiter_url, token_name)

    def test_show_no_cluster(self):
        config = {'clusters': []}
        with cli.temp_config_file(config) as path:
            flags = '--config %s' % path
            cp = cli.show(token_name=self.token_name(), flags=flags)
            self.assertEqual(1, cp.returncode, cp.stderr)
            self.assertIn('must specify at least one cluster', cli.decode(cp.stderr))

    def test_show_json(self):
        token_name = self.token_name()
        util.post_token(self.waiter_url, token_name, {'cpus': 0.1})
        try:
            cp, tokens = cli.show_token(self.waiter_url, token_name)
            self.assertEqual(0, cp.returncode, cp.stderr)
            self.assertEqual(1, len(tokens))
            self.assertEqual(util.load_token(self.waiter_url, token_name), tokens[0])
        finally:
            util.delete_token(self.waiter_url, token_name)

    @pytest.mark.serial
    def test_create_if_match(self):

        def encountered_stale_token_error(cp):
            self.logger.info(f'Return code: {cp.returncode}, output: {cli.output(cp)}')
            assert 1 == cp.returncode
            assert 'stale token' in cli.decode(cp.stderr)
            return True

        token_name = self.token_name()
        keep_running = True

        def update_token_loop():
            mem = 1
            while keep_running:
                util.post_token(self.waiter_url, token_name, {'mem': mem}, assert_response=False)
                mem += 1

        util.post_token(self.waiter_url, token_name, {'cpus': 0.1})
        thread = threading.Thread(target=update_token_loop)
        try:
            thread.start()
            util.wait_until(lambda: cli.create_minimal(self.waiter_url, token_name),
                            encountered_stale_token_error,
                            wait_interval_ms=0)
        finally:
            keep_running = False
            thread.join()
            self.logger.info('Thread finished')
            util.delete_token(self.waiter_url, token_name)

    @unittest.skipIf('WAITER_TEST_CLI_COMMAND' in os.environ, 'waiter executable may be unknown.')
    def test_base_config_file(self):
        token_name = self.token_name()
        cluster_name_1 = str(uuid.uuid4())
        config = {'clusters': [{"name": cluster_name_1, "url": self.waiter_url}]}
        with cli.temp_base_config_file(config):
            # Use entry in base config file
            cp = cli.create_minimal(token_name=token_name)
            self.assertEqual(0, cp.returncode, cp.stderr)
            try:
                self.assertIn(f'on {cluster_name_1}', cli.decode(cp.stdout))

                # Overwrite "base" with specified config file
                cluster_name_2 = str(uuid.uuid4())
                config = {'clusters': [{"name": cluster_name_2, "url": self.waiter_url}]}
                with cli.temp_config_file(config) as path:
                    # Verify "base" config is overwritten
                    flags = '--config %s' % path
                    cp = cli.create_minimal(token_name=token_name, flags=flags)
                    self.assertEqual(0, cp.returncode, cp.stderr)
                    self.assertIn(f'on {cluster_name_2}', cli.decode(cp.stdout))
            finally:
                util.delete_token(self.waiter_url, token_name)

    def test_avoid_exit_on_connection_error(self):
        token_name = self.token_name()
        util.post_token(self.waiter_url, token_name, {'cpus': 0.1})
        try:
            config = {'clusters': [{'name': 'foo', 'url': self.waiter_url},
                                   {'name': 'bar', 'url': 'http://localhost:65535'}]}
            with cli.temp_config_file(config) as path:
                flags = f'--config {path}'
                cp, tokens = cli.show_token(token_name=token_name, flags=flags)
                self.assertEqual(0, cp.returncode, cp.stderr)
                self.assertEqual(1, len(tokens), tokens)
                self.assertEqual(util.load_token(self.waiter_url, token_name), tokens[0])
                self.assertIn('Encountered connection error with bar', cli.decode(cp.stderr), cli.output(cp))
        finally:
            util.delete_token(self.waiter_url, token_name)

    def test_show_env(self):
        token_name = self.token_name()
        util.post_token(self.waiter_url, token_name, {'env': {'FOO': '1', 'BAR': 'baz'}})
        try:
            cp = cli.show(self.waiter_url, token_name)
            self.assertEqual(0, cp.returncode, cp.stderr)
            self.assertIn('Environment:\n', cli.stdout(cp))
            self.assertNotIn('Env ', cli.stdout(cp))
        finally:
            util.delete_token(self.waiter_url, token_name)

    def test_delete_basic(self):
        token_name = self.token_name()
        util.post_token(self.waiter_url, token_name, {'cpus': 0.1})
        try:
            cp = cli.delete(self.waiter_url, token_name)
            self.assertEqual(0, cp.returncode, cp.stderr)
            self.assertIn('Deleting token', cli.stdout(cp))
            self.assertIn('Successfully deleted', cli.stdout(cp))
            resp_json = util.load_token(self.waiter_url, token_name, expected_status_code=404)
            self.assertIn('waiter-error', resp_json)
        finally:
            util.delete_token(self.waiter_url, token_name, assert_response=False)

    def test_delete_single_service(self):
        token_name = self.token_name()
        util.post_token(self.waiter_url, token_name, util.minimal_service_description())
        try:
            self.logger.info(f'Token: {util.load_token(self.waiter_url, token_name)}')
            service_id = util.ping_token(self.waiter_url, token_name)
            try:
                cp = cli.delete(self.waiter_url, token_name)
                self.assertEqual(1, cp.returncode, cli.output(cp))
                self.assertIn('There is one service using token', cli.stderr(cp))
                self.assertIn('Please kill this service before deleting the token', cli.stderr(cp))
                self.assertIn(service_id, cli.stderr(cp))
            finally:
                util.kill_service(self.waiter_url, service_id)
        finally:
            util.delete_token(self.waiter_url, token_name)

    def test_delete_multiple_services(self):
        token_name = self.token_name()
        util.post_token(self.waiter_url, token_name, util.minimal_service_description())
        try:
            self.logger.info(f'Token: {util.load_token(self.waiter_url, token_name)}')
            service_id_1 = util.ping_token(self.waiter_url, token_name)
            try:
                util.post_token(self.waiter_url, token_name, util.minimal_service_description())
                self.logger.info(f'Token: {util.load_token(self.waiter_url, token_name)}')
                service_id_2 = util.ping_token(self.waiter_url, token_name)
                try:
                    services_for_token = util.services_for_token(self.waiter_url, token_name)
                    self.logger.info(f'Services for token {token_name}: {json.dumps(services_for_token, indent=2)}')
                    cp = cli.delete(self.waiter_url, token_name)
                    self.assertEqual(1, cp.returncode, cli.output(cp))
                    self.assertIn('There are 2 services using token', cli.stderr(cp))
                    self.assertIn('Please kill these services before deleting the token', cli.stderr(cp))
                    self.assertIn(service_id_1, cli.stderr(cp))
                    self.assertIn(service_id_2, cli.stderr(cp))
                finally:
                    util.kill_service(self.waiter_url, service_id_2)
            finally:
                util.kill_service(self.waiter_url, service_id_1)
        finally:
            util.delete_token(self.waiter_url, token_name)

    @pytest.mark.serial
    def test_delete_if_match(self):

        def encountered_stale_token_error(cp):
            self.logger.info(f'Return code: {cp.returncode}, output: {cli.output(cp)}')
            assert 1 == cp.returncode
            assert 'stale token' in cli.decode(cp.stderr)
            return True

        token_name = self.token_name()
        keep_running = True

        def update_token_loop():
            mem = 1
            while keep_running:
                util.post_token(self.waiter_url, token_name, {'mem': mem}, assert_response=False)
                mem += 1

        util.post_token(self.waiter_url, token_name, {'cpus': 0.1})
        thread = threading.Thread(target=update_token_loop)
        try:
            thread.start()
            util.wait_until(lambda: cli.delete(self.waiter_url, token_name),
                            encountered_stale_token_error,
                            wait_interval_ms=0)
        finally:
            keep_running = False
            thread.join()
            self.logger.info('Thread finished')
            util.delete_token(self.waiter_url, token_name, assert_response=False)

    def test_delete_non_existent_token(self):
        token_name = self.token_name()
        cp = cli.delete(self.waiter_url, token_name)
        self.assertEqual(1, cp.returncode, cp.stderr)
        self.assertIn('No matching data found', cli.stdout(cp))

    def test_ping_basic(self):
        token_name = self.token_name()
        util.post_token(self.waiter_url, token_name, util.minimal_service_description())
        try:
            self.assertEqual(0, len(util.services_for_token(self.waiter_url, token_name)))
            cp = cli.ping(self.waiter_url, token_name)
            self.assertEqual(0, cp.returncode, cp.stderr)
            self.assertIn('Pinging token', cli.stdout(cp))
            self.assertIn('successful', cli.stdout(cp))
            self.assertIn('Service is currently Running', cli.stdout(cp))
            util.wait_until_services_for_token(self.waiter_url, token_name, 1)
        finally:
            util.delete_token(self.waiter_url, token_name, kill_services=True)

    def test_ping_error(self):
        token_name = self.token_name()
        util.post_token(self.waiter_url, token_name, {'cpus': 0.1})
        try:
            self.assertEqual(0, len(util.services_for_token(self.waiter_url, token_name)))
            cp = cli.ping(self.waiter_url, token_name)
            self.assertEqual(1, cp.returncode, cp.stderr)
            self.assertIn('Pinging token', cli.stdout(cp))
            self.assertEqual(0, len(util.services_for_token(self.waiter_url, token_name)))
        finally:
            util.delete_token(self.waiter_url, token_name, kill_services=True)

    def test_ping_non_existent_token(self):
        token_name = self.token_name()
        cp = cli.ping(self.waiter_url, token_name)
        self.assertEqual(1, cp.returncode, cp.stderr)
        self.assertIn('No matching data found', cli.stdout(cp))

    def test_ping_custom_health_check_endpoint(self):
        token_name = self.token_name()
        util.post_token(self.waiter_url, token_name, util.minimal_service_description(**{'health-check-url': '/sleep'}))
        try:
            self.assertEqual(0, len(util.services_for_token(self.waiter_url, token_name)))
            cp = cli.ping(self.waiter_url, token_name)
            self.assertEqual(0, cp.returncode, cp.stderr)
            self.assertIn('Pinging token', cli.stdout(cp))
            self.assertIn('/sleep', cli.stdout(cp))
            self.assertEqual(1, len(util.services_for_token(self.waiter_url, token_name)))
        finally:
            util.delete_token(self.waiter_url, token_name, kill_services=True)

    def test_kill_basic(self):
        token_name = self.token_name()
        util.post_token(self.waiter_url, token_name, util.minimal_service_description())
        try:
            service_id = util.ping_token(self.waiter_url, token_name)
            self.assertEqual(1, len(util.services_for_token(self.waiter_url, token_name)))
            cp = cli.kill(self.waiter_url, token_name)
            self.assertEqual(0, cp.returncode, cp.stderr)
            self.assertIn('Killing service', cli.stdout(cp))
            self.assertIn(service_id, cli.stdout(cp))
            self.assertIn('Successfully killed', cli.stdout(cp))
            util.wait_until_no_services_for_token(self.waiter_url, token_name)
        finally:
            util.delete_token(self.waiter_url, token_name, kill_services=True)

    def test_kill_no_services(self):
        token_name = self.token_name()
        util.post_token(self.waiter_url, token_name, util.minimal_service_description())
        try:
            cp = cli.kill(self.waiter_url, token_name)
            self.assertEqual(1, cp.returncode, cp.stderr)
            self.assertIn('There are no services using token', cli.stdout(cp))
        finally:
            util.delete_token(self.waiter_url, token_name)

    def test_kill_multiple_services(self):
        token_name = self.token_name()
        util.post_token(self.waiter_url, token_name, util.minimal_service_description())
        try:
            service_id_1 = util.ping_token(self.waiter_url, token_name)
            util.post_token(self.waiter_url, token_name, util.minimal_service_description())
            service_id_2 = util.ping_token(self.waiter_url, token_name)
            self.assertEqual(2, len(util.services_for_token(self.waiter_url, token_name)))
            cp = cli.kill(self.waiter_url, token_name, kill_flags='--force')
            self.assertEqual(0, cp.returncode, cp.stderr)
            self.assertIn('There are 2 services using token', cli.stdout(cp))
            self.assertEqual(2, cli.stdout(cp).count('Killing service'))
            self.assertEqual(2, cli.stdout(cp).count('Successfully killed'))
            self.assertIn(service_id_1, cli.stdout(cp))
            self.assertIn(service_id_2, cli.stdout(cp))
            util.wait_until_no_services_for_token(self.waiter_url, token_name)
        finally:
            util.delete_token(self.waiter_url, token_name, kill_services=True)

    def test_kill_timeout(self):
        token_name = self.token_name()

        def ping_then_kill_with_small_timeout():
            util.post_token(self.waiter_url, token_name, util.minimal_service_description())
            util.ping_token(self.waiter_url, token_name)
            assert 1 == len(util.services_for_token(self.waiter_url, token_name))
            return cli.kill(self.waiter_url, token_name, kill_flags='--timeout 1')

        def kill_timed_out(cp):
            self.logger.info(f'Return code: {cp.returncode}')
            assert 1 == cp.returncode
            assert 'Timeout waiting for service to die' in cli.stderr(cp)
            return True

        try:
            util.wait_until(ping_then_kill_with_small_timeout, kill_timed_out)
        finally:
            util.delete_token(self.waiter_url, token_name)

    def test_kill_services_sorted(self):
        token_name = self.token_name()
        service_description_1 = util.minimal_service_description()
        util.post_token(self.waiter_url, token_name, service_description_1)
        try:
            # Create two services for the token
            service_id_1 = util.ping_token(self.waiter_url, token_name)
            service_description_2 = util.minimal_service_description()
            util.post_token(self.waiter_url, token_name, service_description_2)
            service_id_2 = util.ping_token(self.waiter_url, token_name)

            # Kill the two services and assert the sort order
            cp = cli.kill(self.waiter_url, token_name, kill_flags='--force')
            stdout = cli.stdout(cp)
            self.assertEqual(0, cp.returncode, cp.stderr)
            self.assertIn(service_id_1, stdout)
            self.assertIn(service_id_2, stdout)
            self.assertLess(stdout.index(service_id_2), stdout.index(service_id_1))

            # Re-create the same two services, in the opposite order
            util.post_token(self.waiter_url, token_name, service_description_2)
            util.ping_token(self.waiter_url, token_name)
            util.post_token(self.waiter_url, token_name, service_description_1)
            util.ping_token(self.waiter_url, token_name)

            # Kill the two services and assert the (different) sort order
            cp = cli.kill(self.waiter_url, token_name, kill_flags='--force')
            stdout = cli.stdout(cp)
            self.assertEqual(0, cp.returncode, cp.stderr)
            self.assertIn(service_id_1, stdout)
            self.assertIn(service_id_2, stdout)
            self.assertLess(stdout.index(service_id_1), stdout.index(service_id_2))
        finally:
            util.delete_token(self.waiter_url, token_name, kill_services=True)

    def test_ping_timeout(self):
        token_name = self.token_name()
        command = f'{util.default_cmd()} --start-up-sleep-ms 20000'
        util.post_token(self.waiter_url, token_name, util.minimal_service_description(cmd=command))
        try:
            cp = cli.ping(self.waiter_url, token_name, ping_flags='--timeout 300')
            self.assertEqual(0, cp.returncode, cp.stderr)
            util.kill_services_using_token(self.waiter_url, token_name)
            cp = cli.ping(self.waiter_url, token_name, ping_flags='--timeout 10')
            self.assertEqual(1, cp.returncode, cp.stderr)
            self.assertIn('Encountered error', cli.stderr(cp))
        finally:
            util.kill_services_using_token(self.waiter_url, token_name)
            util.delete_token(self.waiter_url, token_name)

    def test_ping_service_id(self):
        token_name = self.token_name()
        util.post_token(self.waiter_url, token_name, util.minimal_service_description())
        try:
            service_id = util.ping_token(self.waiter_url, token_name)
            util.kill_services_using_token(self.waiter_url, token_name)
            self.assertEqual(0, len(util.services_for_token(self.waiter_url, token_name)))
            cp = cli.ping(self.waiter_url, service_id, ping_flags='--service-id')
            self.assertEqual(0, cp.returncode, cp.stderr)
            self.assertIn('Pinging service', cli.stdout(cp))
            self.assertEqual(1, len(util.services_for_token(self.waiter_url, token_name)))
        finally:
            util.delete_token(self.waiter_url, token_name, kill_services=True)

    def test_ping_invalid_args(self):
        cp = cli.ping(self.waiter_url)
        self.assertEqual(2, cp.returncode, cp.stderr)
        self.assertIn('the following arguments are required: token-or-service-id', cli.stderr(cp))

    def test_ping_correct_endpoint(self):
        token_name = self.token_name()
        util.post_token(self.waiter_url, token_name,
                        util.minimal_service_description(**{'health-check-url': '/sleep'}))
        try:
            # Grab the service id for the /sleep version
            service_id = util.ping_token(self.waiter_url, token_name)

            # Update the health check url to /status
            util.post_token(self.waiter_url, token_name,
                            util.minimal_service_description(**{'health-check-url': '/status'}))

            # Pinging the token should use /status
            cp = cli.ping(self.waiter_url, token_name)
            self.assertEqual(0, cp.returncode, cp.stderr)
            self.assertIn('/status', cli.stdout(cp))

            # Pinging the service id should use /sleep
            cp = cli.ping(self.waiter_url, service_id, ping_flags='--service-id')
            self.assertEqual(0, cp.returncode, cp.stderr)
            self.assertIn('/sleep', cli.stdout(cp))
        finally:
            util.delete_token(self.waiter_url, token_name, kill_services=True)

    def test_ping_no_wait(self):
        token_name = self.token_name()
        command = f'{util.default_cmd()} --start-up-sleep-ms {util.DEFAULT_TEST_TIMEOUT_SECS*2*1000}'
        util.post_token(self.waiter_url, token_name, util.minimal_service_description(cmd=command))
        try:
            cp = cli.ping(self.waiter_url, token_name, ping_flags='--no-wait')
            self.assertEqual(0, cp.returncode, cp.stderr)
            self.assertIn('Service is currently Starting', cli.stdout(cp))
            services_for_token = util.wait_until_services_for_token(self.waiter_url, token_name, 1)

            service_id = services_for_token[0]['service-id']
            util.kill_services_using_token(self.waiter_url, token_name)
            cp = cli.ping(self.waiter_url, service_id, ping_flags='--service-id --no-wait')
            self.assertEqual(0, cp.returncode, cp.stderr)
            self.assertIn('Service is currently Starting', cli.stdout(cp))
            util.wait_until_services_for_token(self.waiter_url, token_name, 1)

            util.kill_services_using_token(self.waiter_url, token_name)
            util.post_token(self.waiter_url, token_name, {'cpus': 0.1})
            cp = cli.ping(self.waiter_url, token_name, ping_flags='--no-wait')
            self.assertEqual(1, cp.returncode, cp.stderr)
            self.assertNotIn('Service is currently', cli.stdout(cp))
            util.wait_until_no_services_for_token(self.waiter_url, token_name)
        finally:
            util.kill_services_using_token(self.waiter_url, token_name)
            util.delete_token(self.waiter_url, token_name)

    def test_create_does_not_patch(self):
        token_name = self.token_name()
        util.post_token(self.waiter_url, token_name, {'cpus': 0.1})
        try:
            cp = cli.create_from_service_description(self.waiter_url, token_name, {'mem': 128})
            self.assertEqual(0, cp.returncode, cp.stderr)
            token_data = util.load_token(self.waiter_url, token_name)
            self.assertFalse('cpus' in token_data)
            self.assertEqual(128, token_data['mem'])
        finally:
            util.delete_token(self.waiter_url, token_name)

    def test_update_does_patch(self):
        token_name = self.token_name()
        util.post_token(self.waiter_url, token_name, {'cpus': 0.1})
        try:
            cp = cli.update_from_service_description(self.waiter_url, token_name, {'mem': 128})
            self.assertEqual(0, cp.returncode, cp.stderr)
            token_data = util.load_token(self.waiter_url, token_name)
            self.assertEqual(0.1, token_data['cpus'])
            self.assertEqual(128, token_data['mem'])
        finally:
            util.delete_token(self.waiter_url, token_name)

    def test_create_token_json(self):
        create_fields = {'cpus': 0.1, 'mem': 128}

        # Test with json from stdin
        token_name = self.token_name()
        stdin = json.dumps(create_fields).encode('utf8')
        cp = cli.create(self.waiter_url, token_name, create_flags=f'--json -', stdin=stdin)
        self.assertEqual(0, cp.returncode, cp.stderr)
        try:
            token_data = util.load_token(self.waiter_url, token_name)
            self.assertEqual(0.1, token_data['cpus'])
            self.assertEqual(128, token_data['mem'])

            # Test with json from a file
            util.delete_token(self.waiter_url, token_name)
            with cli.temp_token_file(create_fields) as path:
                cp = cli.create(self.waiter_url, token_name, create_flags=f'--json {path}')
                self.assertEqual(0, cp.returncode, cp.stderr)
                token_data = util.load_token(self.waiter_url, token_name)
                self.assertEqual(0.1, token_data['cpus'])
                self.assertEqual(128, token_data['mem'])
        finally:
            util.delete_token(self.waiter_url, token_name)

    def test_update_token_json(self):
        token_name = self.token_name()
        create_fields = {'cpus': 0.1, 'mem': 128, 'cmd': 'foo'}
        update_fields = {'cpus': 0.2, 'mem': 256}
        util.post_token(self.waiter_url, token_name, create_fields)
        try:
            # Test with json from stdin
            stdin = json.dumps(update_fields).encode('utf8')
            cp = cli.update(self.waiter_url, token_name, update_flags=f'--json -', stdin=stdin)
            self.assertEqual(0, cp.returncode, cp.stderr)
            token_data = util.load_token(self.waiter_url, token_name)
            self.assertEqual(0.2, token_data['cpus'])
            self.assertEqual(256, token_data['mem'])
            self.assertEqual('foo', token_data['cmd'])

            # Test with json from a file
            util.post_token(self.waiter_url, token_name, create_fields)
            with cli.temp_token_file(update_fields) as path:
                cp = cli.update(self.waiter_url, token_name, update_flags=f'--json {path}')
                self.assertEqual(0, cp.returncode, cp.stderr)
                token_data = util.load_token(self.waiter_url, token_name)
                self.assertEqual(0.2, token_data['cpus'])
                self.assertEqual(256, token_data['mem'])
                self.assertEqual('foo', token_data['cmd'])
        finally:
            util.delete_token(self.waiter_url, token_name)

    def test_post_token_json_and_flags(self):
        token_name = self.token_name()
        cp = cli.update(self.waiter_url, token_name, update_flags='--json foo.json --cpus 0.1')
        self.assertEqual(1, cp.returncode, cp.stderr)
        self.assertIn('cannot specify both a token JSON file and token field flags', cli.stderr(cp))

    def test_post_token_json_invalid(self):
        token_name = self.token_name()

        stdin = json.dumps([]).encode('utf8')
        cp = cli.update(self.waiter_url, token_name, update_flags=f'--json -', stdin=stdin)
        self.assertEqual(1, cp.returncode, cp.stderr)
        self.assertIn('Token must be a dictionary', cli.stderr(cp))

        stdin = '{"mem": 128'.encode('utf8')
        cp = cli.update(self.waiter_url, token_name, update_flags=f'--json -', stdin=stdin)
        self.assertEqual(1, cp.returncode, cp.stderr)
        self.assertIn('Malformed JSON', cli.stderr(cp))

        with tempfile.NamedTemporaryFile(delete=True) as file:
            cp = cli.update(self.waiter_url, token_name, update_flags=f'--json {file.name}')
            self.assertEqual(1, cp.returncode, cp.stderr)
            self.assertIn('Unable to load token JSON from', cli.stderr(cp))

    def test_kill_service_id(self):
        token_name = self.token_name()
        util.post_token(self.waiter_url, token_name, util.minimal_service_description())
        try:
            service_id = util.ping_token(self.waiter_url, token_name)
            self.assertEqual(1, len(util.services_for_token(self.waiter_url, token_name)))
            cp = cli.kill(self.waiter_url, service_id, kill_flags='--service-id')
            self.assertEqual(0, cp.returncode, cp.stderr)
            self.assertIn('Killing service', cli.stdout(cp))
            util.wait_until_no_services_for_token(self.waiter_url, token_name)
        finally:
            util.delete_token(self.waiter_url, token_name)

    def test_kill_bogus_service_id(self):
        cp = cli.kill(self.waiter_url, uuid.uuid4(), kill_flags='--service-id')
        self.assertEqual(1, cp.returncode, cp.stderr)
        self.assertIn('No matching data found', cli.stdout(cp))

    def test_kill_inactive_service_id(self):
        token_name = self.token_name()
        util.post_token(self.waiter_url, token_name, util.minimal_service_description())
        try:
            service_id = util.ping_token(self.waiter_url, token_name)
            util.kill_services_using_token(self.waiter_url, token_name)
            self.assertEqual(0, len(util.services_for_token(self.waiter_url, token_name)))
            cp = cli.kill(self.waiter_url, service_id, kill_flags='--service-id')
            self.assertEqual(0, cp.returncode, cp.stderr)
            self.assertIn('cannot be killed because it is already Inactive', cli.stdout(cp))
        finally:
            util.delete_token(self.waiter_url, token_name, kill_services=True)

    def test_init_basic(self):
        token_name = self.token_name()
        filename = str(uuid.uuid4())
        flags = f"--cmd '{util.default_cmd()}' --file {filename} --cmd-type shell --health-check-url /status"
        cp = cli.init(self.waiter_url, init_flags=flags)
        self.assertEqual(0, cp.returncode, cp.stderr)
        self.assertIn('Writing token JSON', cli.stdout(cp))
        try:
            token_definition = util.load_json_file(filename)
            self.logger.info(f'Token definition: {json.dumps(token_definition, indent=2)}')
            util.post_token(self.waiter_url, token_name, token_definition)
            try:
                token = util.load_token(self.waiter_url, token_name)
                self.assertEqual('your-app-name', token['name'])
                self.assertEqual('your-metric-group', token['metric-group'])
                self.assertEqual('shell', token['cmd-type'])
                self.assertEqual(util.default_cmd(), token['cmd'])
                self.assertEqual('your version', token['version'])
                self.assertEqual(0.1, token['cpus'])
                self.assertEqual(2048, token['mem'])
                self.assertEqual('/status', token['health-check-url'])
                self.assertEqual(120, token['concurrency-level'])
                self.assertEqual('*', token['permitted-user'])
                self.assertEqual(getpass.getuser(), token['run-as-user'])
                util.ping_token(self.waiter_url, token_name)
                self.assertEqual(1, len(util.services_for_token(self.waiter_url, token_name)))
            finally:
                util.delete_token(self.waiter_url, token_name, kill_services=True)
        finally:
            os.remove(filename)

    def test_implicit_init_args(self):
        cp = cli.init(init_flags='--help')
        self.assertEqual(0, cp.returncode, cp.stderr)
        self.assertIn('--cpus', cli.stdout(cp))
        self.assertNotIn('--https-redirect', cli.stdout(cp))
        self.assertNotIn('--fallback-period-secs', cli.stdout(cp))
        self.assertNotIn('--idle-timeout-mins', cli.stdout(cp))
        self.assertNotIn('--max-instances', cli.stdout(cp))
        self.assertNotIn('--restart-backoff-factor', cli.stdout(cp))
        token_name = self.token_name()
        with tempfile.NamedTemporaryFile(delete=True) as file:
            init_flags = (
                '--https-redirect true '
                '--cpus 0.1 '
                '--fallback-period-secs 10 '
                '--idle-timeout-mins 1 '
                '--max-instances 100 '
                '--restart-backoff-factor 1.1 '
                f'--file {file.name} '
                '--force')
            cp = cli.init(self.waiter_url, init_flags=init_flags)
            self.assertEqual(0, cp.returncode, cp.stderr)
            token_definition = util.load_json_file(file.name)
            self.logger.info(f'Token definition: {json.dumps(token_definition, indent=2)}')
            util.post_token(self.waiter_url, token_name, token_definition)
            try:
                token = util.load_token(self.waiter_url, token_name)
                self.assertEqual('your command', token['cmd'])
                self.assertEqual('your version', token['version'])
                self.assertEqual(0.1, token['cpus'])
                self.assertEqual(2048, token['mem'])
                self.assertTrue(token['https-redirect'])
                self.assertEqual(10, token['fallback-period-secs'])
                self.assertEqual(1, token['idle-timeout-mins'])
                self.assertEqual(100, token['max-instances'])
                self.assertEqual(1.1, token['restart-backoff-factor'])
            finally:
                util.delete_token(self.waiter_url, token_name)

    def test_init_existing_file(self):
        with tempfile.NamedTemporaryFile(delete=True) as file:
            self.assertTrue(os.path.isfile(file.name))
            cp = cli.init(self.waiter_url, init_flags=f"--cmd '{util.default_cmd()}' --file {file.name}")
            self.assertEqual(1, cp.returncode, cp.stderr)
            self.assertIn('There is already a file', cli.stderr(cp))
            cp = cli.init(self.waiter_url, init_flags=f"--cmd '{util.default_cmd()}' --file {file.name} --force")
            self.assertEqual(0, cp.returncode, cp.stderr)
            self.assertIn('Writing token JSON', cli.stdout(cp))

    def test_show_services_using_token(self):
        token_name = self.token_name()
        custom_fields = {
            'permitted-user': getpass.getuser(),
            'run-as-user': getpass.getuser(),
            'cpus': 0.1,
            'mem': 128
        }
        service_description_1 = util.minimal_service_description(**custom_fields)
        util.post_token(self.waiter_url, token_name, service_description_1)
        try:
            # Create 2 services, 1 running and 1 failing due to a bad command
            service_id_1 = util.ping_token(self.waiter_url, token_name)
            custom_fields['cmd'] = 'exit 1'
            custom_fields['cpus'] = 0.2
            custom_fields['mem'] = 256
            service_description_2 = util.minimal_service_description(**custom_fields)
            util.post_token(self.waiter_url, token_name, service_description_2)
            service_id_2 = util.ping_token(self.waiter_url, token_name, expected_status_code=503)

            # Run show with --json
            cp, services = cli.show_token_services(self.waiter_url, token_name=token_name)
            self.logger.info(f'Services: {json.dumps(services, indent=2)}')
            self.assertEqual(0, cp.returncode, cp.stderr)
            self.assertEqual(2, len(services), services)
            service_1 = next(s for s in services if s['service-id'] == service_id_1)
            service_2 = next(s for s in services if s['service-id'] == service_id_2)
            self.assertEqual(service_description_1, service_1['service-description'])
            self.assertEqual(service_description_2, service_2['service-description'])
            self.assertEqual('Running', service_1['status'])
            self.assertIn(service_2['status'], ['Failing', 'Starting'])

            # Run show without --json
            cp = cli.show(self.waiter_url, token_name)
            self.assertEqual(0, cp.returncode, cp.stderr)
            self.assertIsNotNone(re.search('^# Services\\s+2$', cli.stdout(cp), re.MULTILINE))
            self.assertIsNotNone(re.search('^# Failing\\s+([01])$', cli.stdout(cp), re.MULTILINE))
            self.assertIsNotNone(re.search('^Total Memory\\s+384 MiB$', cli.stdout(cp), re.MULTILINE))
            self.assertIsNotNone(re.search('^Total CPUs\\s+0\\.3$', cli.stdout(cp), re.MULTILINE))
            self.assertIsNotNone(re.search(f'^{service_id_1}.+Running.+Not Current$', cli.stdout(cp), re.MULTILINE))
            self.assertIsNotNone(re.search(f'^{service_id_2}.+(Failing|Starting).+Current$',
                                           cli.stdout(cp), re.MULTILINE))

            # Run show without --json and with --no-services
            cp = cli.show(self.waiter_url, token_name, show_flags='--no-services')
            self.assertEqual(0, cp.returncode, cp.stderr)
            self.assertNotIn('# Services', cli.stdout(cp))
            self.assertNotIn('# Failing', cli.stdout(cp))
            self.assertNotIn('Total Memory', cli.stdout(cp))
            self.assertNotIn('Total CPUs', cli.stdout(cp))
            self.assertNotIn(service_id_1, cli.stdout(cp))
            self.assertNotIn(service_id_2, cli.stdout(cp))
        finally:
            util.delete_token(self.waiter_url, token_name, kill_services=True)

    def test_tokens_basic(self):
        token_name = self.token_name()
        util.post_token(self.waiter_url, token_name, util.minimal_service_description())
        try:
            # Ensure that tokens lists our token
            cp, tokens = cli.tokens_data(self.waiter_url)
            token_data = next(t for t in tokens if t['token'] == token_name)
            self.assertEqual(0, cp.returncode, cp.stderr)
            self.assertFalse(token_data['deleted'])

            # Delete the token
            util.delete_token(self.waiter_url, token_name)

            # Ensure that tokens does not list our token
            cp, tokens = cli.tokens_data(self.waiter_url)
            self.assertEqual(0, cp.returncode, cp.stderr)
            self.assertFalse(any(t['token'] == token_name for t in tokens))
        finally:
            util.delete_token(self.waiter_url, token_name, assert_response=False)

    def test_tokens_sorted(self):
        token_name_1 = f'foo_{self.token_name()}'
        util.post_token(self.waiter_url, token_name_1, util.minimal_service_description())
        try:
            token_name_2 = f'bar_{self.token_name()}'
            util.post_token(self.waiter_url, token_name_2, util.minimal_service_description())
            try:
                cp = cli.tokens(self.waiter_url)
                stdout = cli.stdout(cp)
                self.assertEqual(0, cp.returncode, cp.stderr)
                self.assertIn(token_name_1, stdout)
                self.assertIn(token_name_2, stdout)
                self.assertLess(stdout.index(token_name_2), stdout.index(token_name_1))
            finally:
                util.delete_token(self.waiter_url, token_name_2)
        finally:
            util.delete_token(self.waiter_url, token_name_1)

    def test_create_token_json_containing_token_name(self):
        token_name = self.token_name()
        with cli.temp_token_file({'token': token_name, 'cpus': 0.1, 'mem': 128}) as path:
            cp = cli.create(self.waiter_url, create_flags=f'--json {path}')
            self.assertEqual(0, cp.returncode, cp.stderr)
            try:
                token_data = util.load_token(self.waiter_url, token_name)
                self.assertEqual(0.1, token_data['cpus'])
                self.assertEqual(128, token_data['mem'])
            finally:
                util.delete_token(self.waiter_url, token_name)

    def test_update_token_json_containing_token_name(self):
        token_name = self.token_name()
        util.post_token(self.waiter_url, token_name, {'cpus': 0.1, 'mem': 128, 'cmd': 'foo'})
        try:
            with cli.temp_token_file({'token': token_name, 'cpus': 0.2, 'mem': 256}) as path:
                cp = cli.update(self.waiter_url, update_flags=f'--json {path}')
                self.assertEqual(0, cp.returncode, cp.stderr)
                token_data = util.load_token(self.waiter_url, token_name)
                self.assertEqual(0.2, token_data['cpus'])
                self.assertEqual(256, token_data['mem'])
                self.assertEqual('foo', token_data['cmd'])
        finally:
            util.delete_token(self.waiter_url, token_name)

    def test_post_token_over_specified_token_name(self):
        token_name = self.token_name()
        with cli.temp_token_file({'token': token_name}) as path:
            cp = cli.create(self.waiter_url, token_name, create_flags=f'--json {path}')
            self.assertEqual(1, cp.returncode, cp.stderr)
            self.assertIn('cannot specify the token name both as an argument and in the token JSON', cli.stderr(cp))

    def test_post_token_no_token_name(self):
        cp = cli.create(self.waiter_url)
        self.assertEqual(1, cp.returncode, cp.stderr)
        self.assertIn('must specify the token name', cli.stderr(cp))
        with cli.temp_token_file({'cpus': 0.1}) as path:
            cp = cli.create(self.waiter_url, create_flags=f'--json {path}')
            self.assertEqual(1, cp.returncode, cp.stderr)
            self.assertIn('must specify the token name', cli.stderr(cp))

<<<<<<< HEAD
    def test_implicit_args_lenient_parsing(self):
        token_name = self.token_name()
        cp = cli.create(self.waiter_url, token_name, create_flags='--cpus 0.1 --foo-level HIGH --bar-rate LOW')
        self.assertEqual(1, cp.returncode, cp.stderr)
        self.assertIn('Unsupported key(s)', cli.stderr(cp))
        self.assertIn('foo-level', cli.stderr(cp))
        self.assertIn('bar-rate', cli.stderr(cp))
=======
    def test_show_service_current(self):
        token_name_1 = self.token_name()
        token_name_2 = self.token_name()
        custom_fields = {
            'owner': getpass.getuser(),
            'cluster': 'test_show_service_current',
            'root': 'test_show_service_current',
            'last-update-user': getpass.getuser(),
            'last-update-time': datetime.datetime.utcnow().isoformat()
        }
        token_definition = util.minimal_service_description(**custom_fields)

        # Post two identical tokens with different names
        util.post_token(self.waiter_url, token_name_1, token_definition, update_mode_admin=True, assert_response=False)
        util.post_token(self.waiter_url, token_name_2, token_definition, update_mode_admin=True, assert_response=False)
        try:
            # Assert that their etags match
            etag_1 = util.load_token_with_headers(self.waiter_url, token_name_1)[1]['ETag']
            etag_2 = util.load_token_with_headers(self.waiter_url, token_name_2)[1]['ETag']
            self.assertEqual(etag_1, etag_2)

            # Create service A from the two tokens
            service_id_a = util.ping_token(self.waiter_url, f'{token_name_1},{token_name_2}')

            # Update token #2 only and assert that their etags don't match
            token_definition['cpus'] += 0.1
            util.post_token(self.waiter_url, token_name_2, token_definition, update_mode_admin=True,
                            assert_response=False, etag=etag_1)
            etag_1 = util.load_token_with_headers(self.waiter_url, token_name_1)[1]['ETag']
            etag_2 = util.load_token_with_headers(self.waiter_url, token_name_2)[1]['ETag']
            self.assertNotEqual(etag_1, etag_2)

            # Create service B from the two tokens
            service_id_b = util.ping_token(self.waiter_url, f'{token_name_1},{token_name_2}')

            # Update token #1 to match token #2 and assert that their etags match
            util.post_token(self.waiter_url, token_name_1, token_definition, update_mode_admin=True,
                            assert_response=False, etag=etag_1)
            etag_1 = util.load_token_with_headers(self.waiter_url, token_name_1)[1]['ETag']
            etag_2 = util.load_token_with_headers(self.waiter_url, token_name_2)[1]['ETag']
            self.assertEqual(etag_1, etag_2)

            # Update token #2 only and assert that their etags don't match
            token_definition['cpus'] += 0.1
            util.post_token(self.waiter_url, token_name_2, token_definition, update_mode_admin=True,
                            assert_response=False, etag=etag_1)
            etag_1 = util.load_token_with_headers(self.waiter_url, token_name_1)[1]['ETag']
            etag_2 = util.load_token_with_headers(self.waiter_url, token_name_2)[1]['ETag']
            self.assertNotEqual(etag_1, etag_2)

            # Create service C from the two tokens
            service_id_c = util.ping_token(self.waiter_url, f'{token_name_1},{token_name_2}')

            # For both tokens, only service C should be "current"
            cp = cli.show(self.waiter_url, token_name_1)
            self.assertEqual(0, cp.returncode, cp.stderr)
            self.assertIsNotNone(re.search(f'^{service_id_a}.+Running.+Not Current$', cli.stdout(cp), re.MULTILINE))
            self.assertIsNotNone(re.search(f'^{service_id_b}.+Running.+Not Current$', cli.stdout(cp), re.MULTILINE))
            self.assertIsNotNone(re.search(f'^{service_id_c}.+Running.+Current$', cli.stdout(cp), re.MULTILINE))
            cp = cli.show(self.waiter_url, token_name_2)
            self.assertEqual(0, cp.returncode, cp.stderr)
            self.assertIsNotNone(re.search(f'^{service_id_a}.+Running.+Not Current$', cli.stdout(cp), re.MULTILINE))
            self.assertIsNotNone(re.search(f'^{service_id_b}.+Running.+Not Current$', cli.stdout(cp), re.MULTILINE))
            self.assertIsNotNone(re.search(f'^{service_id_c}.+Running.+Current$', cli.stdout(cp), re.MULTILINE))
        finally:
            util.delete_token(self.waiter_url, token_name_1, kill_services=True)
            util.delete_token(self.waiter_url, token_name_2, kill_services=True)
>>>>>>> d6a6f1bc
<|MERGE_RESOLUTION|>--- conflicted
+++ resolved
@@ -1067,7 +1067,6 @@
             self.assertEqual(1, cp.returncode, cp.stderr)
             self.assertIn('must specify the token name', cli.stderr(cp))
 
-<<<<<<< HEAD
     def test_implicit_args_lenient_parsing(self):
         token_name = self.token_name()
         cp = cli.create(self.waiter_url, token_name, create_flags='--cpus 0.1 --foo-level HIGH --bar-rate LOW')
@@ -1075,7 +1074,7 @@
         self.assertIn('Unsupported key(s)', cli.stderr(cp))
         self.assertIn('foo-level', cli.stderr(cp))
         self.assertIn('bar-rate', cli.stderr(cp))
-=======
+        
     def test_show_service_current(self):
         token_name_1 = self.token_name()
         token_name_2 = self.token_name()
@@ -1142,5 +1141,4 @@
             self.assertIsNotNone(re.search(f'^{service_id_c}.+Running.+Current$', cli.stdout(cp), re.MULTILINE))
         finally:
             util.delete_token(self.waiter_url, token_name_1, kill_services=True)
-            util.delete_token(self.waiter_url, token_name_2, kill_services=True)
->>>>>>> d6a6f1bc
+            util.delete_token(self.waiter_url, token_name_2, kill_services=True)