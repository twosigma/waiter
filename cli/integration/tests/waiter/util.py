--- conflicted
+++ resolved
@@ -219,14 +219,10 @@
 def kill_services_using_token(waiter_url, token_name):
     services = services_for_token(waiter_url, token_name)
     for service in services:
-<<<<<<< HEAD
         try:
-            kill_service(waiter_url, service['service-id'])
+            service_id = service['service-id']
+            kill_service(waiter_url, service_id)
+            wait_until(lambda: services_for_token(waiter_url, token_name),
+                       lambda svcs: service_id not in [s['service-id'] for s in svcs])
         except:
-            logging.exception(f'Encountered exception trying to kill service: {service}')
-=======
-        service_id = service['service-id']
-        kill_service(waiter_url, service_id)
-        wait_until(lambda: services_for_token(waiter_url, token_name),
-                   lambda svcs: service_id not in [s['service-id'] for s in svcs])
->>>>>>> 207fcadd
+            logging.exception(f'Encountered exception trying to kill service: {service}')